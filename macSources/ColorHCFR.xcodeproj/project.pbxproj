--- conflicted
+++ resolved
@@ -3282,11 +3282,8 @@
 				HEADER_SEARCH_PATHS = "";
 				PREBINDING = NO;
 				SDKROOT = macosx10.5;
-<<<<<<< HEAD
+				WARNING_CFLAGS = "-Wno-write-strings";
 				USER_HEADER_SEARCH_PATHS = "";
-=======
-				WARNING_CFLAGS = "-Wno-write-strings";
->>>>>>> d9aa11d9
 			};
 			name = Debug;
 		};
