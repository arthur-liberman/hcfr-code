/////////////////////////////////////////////////////////////////////////////
// Copyright (c) 2012 HCFR Project.  All rights reserved.
/////////////////////////////////////////////////////////////////////////////
//
//  This file is subject to the terms of the GNU General Public License as
//  published by the Free Software Foundation.  A copy of this license is
//  included with this software distribution in the file COPYING.htm. If you
//  do not have a copy, you may obtain a copy by writing to the Free
//  Software Foundation, 675 Mass Ave, Cambridge, MA 02139, USA.
//
//  This software is distributed in the hope that it will be useful,
//  but WITHOUT ANY WARRANTY; without even the implied warranty of
//  MERCHANTABILITY or FITNESS FOR A PARTICULAR PURPOSE.  See the
//  GNU General Public License for more details
/////////////////////////////////////////////////////////////////////////////
//  Author(s):
//    John Adcock
/////////////////////////////////////////////////////////////////////////////

// ArgyllMeterWrapper.h: Wrapper for the argyll spectro library.
//
//////////////////////////////////////////////////////////////////////

#if !defined(ARGYLLWAPPER_HEADER_INCLUDED)
#define ARGYLLWAPPER_HEADER_INCLUDED

#include "libHCFR/Color.h"
#include <string>
<<<<<<< HEAD
#include <vector>
#include <vadefs.h>
=======
#include <stdarg.h>
>>>>>>> c739eb3a

struct _inst;

class ArgyllMeterWrapper
{
public:
    typedef enum
    {
        DISPLAY,
        PROJECTOR
    } eReadingType;

    typedef enum
    {
        READY,
        NEEDS_MANUAL_CALIBRATION,
        INCORRECT_POSITION,
    } eMeterState;

    ~ArgyllMeterWrapper();

    /// initialize the meter
    /// returns true on success
    bool connectAndStartMeter(std::string& errorDescription, eReadingType readingType);

    /// see if the meter supports calibration
    bool doesMeterSupportCalibration();

    // try and do a reading
    // the client application will need to handle the
    // possible non success conditions
    eMeterState takeReading();

    CColor getLastReading() const;

    int getNumberOfDisplayModes() const;
    const char* getDisplayModeText(int displayModeIndex);

    // calibrate the meter
    // this should be called 
    // after the user has been told what to do
    // and presumably followed them
    // return true on success
    // false if the display is in wrong state or for 
    /// anything else oddd
    eMeterState calibrate();

    /// if either take reading or calibrate returns 
    /// NEEDS_MANUAL_CALIBRATION then call this to find out
    /// what the user needs to do next
    std::string getCalibrationInstructions();

    /// if either take reading or calibrate returns 
    /// INCORRECT_POSITION then call this to find out
    /// what the user needs to do next
    std::string getIncorrectPositionInstructions();

    /// Enable/Disable hi resolution mode on i1Pro
    void setHiResMode(bool enableHiRes);
    /// get the name of the meter given the meter
    std::string getMeterName() const;

    // do the meter objects point to the same underlying meter
    // not expected to be useful to client code but harmless
    bool isSameMeter(ArgyllMeterWrapper* otherMeter) const;

    // do the meter objects point to the same underlying meter
    // not expected to be useful to client code but harmless
    bool isMeterStillValid() const;

    // get a list of pointer to meters, the life time of the
    // pointers is handled at a global level and there is no need to free
    // or delete the returned objects
    static std::vector<ArgyllMeterWrapper*> getDetectedMeters();

private:
    /// ArgyllMeterWrapper constructor
    /// Create a USB meter object
    ArgyllMeterWrapper(_inst* meter);

    void checkMeterIsInitialized();
    _inst* m_meter;
    int m_displayType;
    int m_meterType;
    eReadingType m_readingType;
    CColor m_lastReading;
    int m_nextCalibration;
    char m_calibrationMessage[200];
};

extern void ArgyllLogMessage(const char* messageType, char *fmt, va_list& args);


#endif<|MERGE_RESOLUTION|>--- conflicted
+++ resolved
@@ -26,12 +26,8 @@
 
 #include "libHCFR/Color.h"
 #include <string>
-<<<<<<< HEAD
 #include <vector>
-#include <vadefs.h>
-=======
 #include <stdarg.h>
->>>>>>> c739eb3a
 
 struct _inst;
 
