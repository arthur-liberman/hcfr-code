/////////////////////////////////////////////////////////////////////////////
// Copyright (c) 2012 HCFR Project.  All rights reserved.
/////////////////////////////////////////////////////////////////////////////
//
//  This file is subject to the terms of the GNU General Public License as
//  published by the Free Software Foundation.  A copy of this license is
//  included with this software distribution in the file COPYING.htm. If you
//  do not have a copy, you may obtain a copy by writing to the Free
//  Software Foundation, 675 Mass Ave, Cambridge, MA 02139, USA.
//
//  This software is distributed in the hope that it will be useful,
//  but WITHOUT ANY WARRANTY; without even the implied warranty of
//  MERCHANTABILITY or FITNESS FOR A PARTICULAR PURPOSE.  See the
//  GNU General Public License for more details
/////////////////////////////////////////////////////////////////////////////
//  Author(s):
//    John Adcock
//    Ian C
/////////////////////////////////////////////////////////////////////////////

// ArgyllMeterWrapper.h: Wrapper for the argyll spectro library.
//
//////////////////////////////////////////////////////////////////////


#include "ArgyllMeterWrapper.h"
#include "CriticalSection.h"
#include "LockWhileInScope.h"
#include <stdexcept>

#define SALONEINSTLIB
#define ENABLE_USB
#if defined(_MSC_VER)
#pragma warning(disable:4200)
#include <winsock.h>
#endif
#include "xspect.h"
#include "inst.h"
#include "hidio.h"
#include "libusb.h"
#include "libusbi.h"
#include "conv.h"
#include "ccss.h"
#undef SALONEINSTLIB

namespace
{
    void warning_imp(void *cntx, struct _a1log *p, char *fmt, va_list args) 
    {
        ArgyllLogMessage("Warning", fmt, args);
    }

    void verbose_imp(void *cntx, struct _a1log *p, char *fmt, va_list args) 
    {
        ArgyllLogMessage("Trace", fmt, args);
    }

    // get called for errors in argyll
    // can be called in normal situations
    // like no meters found or wrong drivers
    // convert to c++ exception
    void error_imp(void *cntx, struct _a1log *p, char *fmt, va_list args)
    {
        ArgyllLogMessage("Error", fmt, args);
        throw std::logic_error("Argyll Error");
    }

    // check an actual inst code is a particular reason
    bool isInstCodeReason(inst_code fullInstCode, inst_code partialInstCode)
    {
        return ((fullInstCode & inst_mask) == partialInstCode);
    }
   
    class ArgyllMeters
    {
    private:
        CriticalSection m_MeterCritSection;
        std::vector<ArgyllMeterWrapper*> m_meters;
        icompaths* m_ComPaths;
        ArgyllMeters() :
            m_ComPaths(0)
        {
            // technically we're supposed to call libusb_init() before calling any routines in libusb
			// reinserted to prevent exception in io.c
			libusb_init(0);
        }
        ~ArgyllMeters()
        {
            for(size_t i(0); i < m_meters.size(); ++i)
            {
                delete m_meters[i];
            }
            m_meters.clear();
<<<<<<< HEAD
            if(m_ComPaths)
            {
                m_ComPaths->del(m_ComPaths);
            }
=======
            // good as place as any to clear up usb
            libusb_exit(NULL);
            
>>>>>>> 1b94969b
        }
    public:
        static ArgyllMeters& getInstance()
        {
            static ArgyllMeters theInstance;
            return theInstance;
        }

        std::vector<ArgyllMeterWrapper*> getDetectedMeters(std::string& errorMessage)
        {
            CLockWhileInScope usingThis(m_MeterCritSection);
            g_log->loge = error_imp;
            g_log->logd = warning_imp;
            g_log->logv = verbose_imp;
            errorMessage = "";

            // only detect meters once if some are found
            // means that we don't support an extra meter being adding during the
            // run at the moment, but I can live with this
            if(m_meters.empty())
            {
                if (m_ComPaths != 0)
                {
<<<<<<< HEAD
                    m_ComPaths->del(m_ComPaths);
=======
                    throw std::logic_error("Can't create new icoms");
                }
                icompath **paths;
                if ((paths = icom->get_paths(icom)) != NULL)
                {
                    for (int i(0); paths[i] != NULL; ++i) 
                    {
                        // avoid COM ports for now until we work out how to handle 
                        // them properly
                        if(strncmp("COM", paths[i]->path, 3) != 0 && strncmp("com", paths[i]->path, 3) != 0)
                        {
                            // open the i1pro first until we work out how to handle the
                            // driver path properly in icoms:no longer needed
/*                            if(paths[i]->itype == instI1Pro)
                            {
                                pathsToUse.insert(pathsToUse.begin(), i + 1);
                            }  
                            else 
                           {
*/
							pathsToUse.push_back(i + 1);
//                           } 
                        }
                    }
>>>>>>> 1b94969b
                }

                m_ComPaths = new_icompaths(g_log);
                if (m_ComPaths == 0)
                {
                    throw std::logic_error("Can't create new icompaths");
                }

                for (int i(0); i != m_ComPaths->npaths; ++i)
                {
                    _inst* meter = 0;
                    try
                    {
                        meter = new_inst(m_ComPaths->paths[i], 0, g_log, 0, 0);
                    }
                    catch(std::logic_error&)
                    {
                        throw std::logic_error("No meter found at detected port- Create new Argyll instrument failed with severe error");
                    }
                    try
                    {
                        inst_code instCode = meter->init_coms(meter, baud_38400, fc_nc, 15.0);
                        if(instCode == inst_ok)
                        {
                            m_meters.push_back(new ArgyllMeterWrapper(meter));
                        }
                        else
                        {
                            meter->del(meter);
                            errorMessage += "Starting communications with the meter failed. ";
                        }
                    }
                    catch(std::logic_error& e)
                    {
                        meter->del(meter);
                        errorMessage += "Incorrect driver - Starting communications with the meter failed with severe error. ";
                        errorMessage += e.what();
                    }
                }
            }

            std::vector<ArgyllMeterWrapper*> result(m_meters);
            return result;
        }
    };
}

ArgyllMeterWrapper::ArgyllMeterWrapper(_inst* meter) :
    m_readingType(DISPLAY),
    m_meter(meter),
    m_nextCalibration(0),
    m_meterType(meter->get_itype(meter))
    
{
}

ArgyllMeterWrapper::~ArgyllMeterWrapper()
{
    if(m_meter)
    {
        m_meter->del(m_meter);
        m_meter = 0;
    }
}

bool ArgyllMeterWrapper::connectAndStartMeter(std::string& errorDescription, eReadingType readingType)
{
    inst_code instCode;

    instCode = m_meter->get_set_opt(m_meter, inst_opt_set_filter, inst_opt_filter_none);

    // allow this function to be called repeatedly on a meter
    if(!m_meter->inited)
    {
        instCode = m_meter->init_inst(m_meter);
        if(instCode != inst_ok)
        {
            m_meter->del(m_meter);
            m_meter = 0;
            errorDescription = "Failed to initialize the instrument";
            return false;
        }
    }

    inst_mode displayMode = inst_mode_emis_spot;
    instCode = m_meter->set_mode(m_meter, displayMode);
    if(instCode != inst_ok)
    {
        m_meter->del(m_meter);
        m_meter = 0;
        errorDescription = "Couldn't set display mode";
        return false;
    }

    inst_mode capabilities(inst_mode_none);
    inst2_capability capabilities2(inst2_none);
    inst3_capability capabilities3(inst3_none);
    m_meter->capabilities(m_meter, &capabilities, &capabilities2, &capabilities3);
    inst_mode mode = inst_mode_emis_spot;

    if(m_readingType == PROJECTOR)
    {
        if(capabilities & (inst_mode_emission | inst_mode_tele))
        {
            mode = inst_mode_emis_tele;
        }
    }

    if ((capabilities & inst_mode_spectral) != 0)
    {
        mode = (inst_mode)(mode | inst_mode_spectral);
    }

    instCode = m_meter->set_mode(m_meter, mode);
    if(instCode == inst_unsupported && mode != inst_mode_emis_spot)
    {
        instCode = m_meter->set_mode(m_meter, inst_mode_emis_spot);
    }
    if(instCode != inst_ok)
    {
        m_meter->del(m_meter);
        m_meter = 0;
        errorDescription = "Couldn't set meter mode";
        return false;
    }

    instCode = m_meter->get_set_opt(m_meter, inst_opt_trig_prog);
    if(instCode != inst_ok)
    {
        m_meter->del(m_meter);
        m_meter = 0;
        errorDescription = "Couldn't set trigger mode";
        return false;
    }
    // reset the calibration
    m_nextCalibration = 0;
    return true;
}

bool ArgyllMeterWrapper::doesMeterSupportCalibration()
{
    checkMeterIsInitialized();
    inst_mode capabilities(inst_mode_none);
    inst2_capability capabilities2(inst2_none);
    inst3_capability capabilities3(inst3_none);
    m_meter->capabilities(m_meter, &capabilities, &capabilities2, &capabilities3);
    return (IMODETST(capabilities, inst_mode_calibration) || 
            IMODETST(capabilities2, inst2_meas_disp_update) ||
            IMODETST(capabilities2, inst2_refresh_rate));
}

CColor ArgyllMeterWrapper::getLastReading() const
{
    return m_lastReading;
}

int ArgyllMeterWrapper::getNumberOfDisplayTypes()
{
    checkMeterIsInitialized();
    inst_mode capabilities(inst_mode_none);
    inst2_capability capabilities2(inst2_none);
    inst3_capability capabilities3(inst3_none);
    m_meter->capabilities(m_meter, &capabilities, &capabilities2, &capabilities3);
    if(IMODETST(capabilities, inst_mode_emission))
    {
        inst_disptypesel* displayTypes;
        int numItems;
        if (m_meter->get_disptypesel(m_meter, &numItems, &displayTypes, 0, 0) != inst_ok) 
        {
            return 0;
        }
        return numItems;
    }
    else
    {
        return 0;
    }
}

const char* ArgyllMeterWrapper::getDisplayTypeText(int displayModeIndex)
{
    checkMeterIsInitialized();
    inst_mode capabilities(inst_mode_none);
    inst2_capability capabilities2(inst2_none);
    inst3_capability capabilities3(inst3_none);
    m_meter->capabilities(m_meter, &capabilities, &capabilities2, &capabilities3);
    if(IMODETST(capabilities, inst_mode_emission))
    {
        inst_disptypesel* displayTypes;
        int numItems;
        if (m_meter->get_disptypesel(m_meter, &numItems, &displayTypes, 0, 0) != inst_ok) 
        {
            return "Invalid Display Type";
        }
        if(displayModeIndex >= numItems)
        {
            return "Invalid Display Type";
        }
        return displayTypes[displayModeIndex].desc;
    }
    else
    {
        return "Invalid Display Type";
    }
}


int ArgyllMeterWrapper::getDisplayType() const
{
    return m_displayType;
}

void ArgyllMeterWrapper::setDisplayType(int displayMode)
{
    int numTypes(getNumberOfDisplayTypes());
    if(numTypes > 0 && displayMode < numTypes)
    {
        m_displayType = displayMode;
        inst_code instCode = m_meter->set_disptype(m_meter, displayMode);
        if(instCode != inst_ok)
        {
            throw std::logic_error("Set Display Type failed");
        }
    }
}

ArgyllMeterWrapper::eMeterState ArgyllMeterWrapper::takeReading()
{
    checkMeterIsInitialized();
    ipatch argyllReading;
    inst_code instCode = m_meter->read_sample(m_meter, "SPOT", &argyllReading, instClamp);
    if(isInstCodeReason(instCode, inst_needs_cal))
    {
        // try autocalibration - we might get lucky
        m_nextCalibration = 0;
        inst_cal_type calType(inst_calt_needed);
        instCode = m_meter->calibrate(m_meter, &calType, (inst_cal_cond*)&m_nextCalibration, m_calibrationMessage);
        // if that didn't work tell the user
        if(isInstCodeReason(instCode, inst_cal_setup))
        {
            return NEEDS_MANUAL_CALIBRATION;
        }
        if(instCode != inst_ok)
        {
            throw std::logic_error("Automatic calibration failed");
        }
        // otherwise try reading again
        instCode = m_meter->read_sample(m_meter, "SPOT", &argyllReading, instClamp);
        if(isInstCodeReason(instCode, inst_needs_cal))
        {
            // this would be an odd situation and will need
            // further investigation to work out what to do about it
            throw std::logic_error("Automatic calibration succeed but reading then failed wanting calibration again");
        }
    }
    if(isInstCodeReason(instCode, inst_wrong_config))
    {
        return INCORRECT_POSITION;
    }
    if(instCode != inst_ok || !argyllReading.XYZ_v)
    {
        throw std::logic_error("Taking Reading failed");
    }

    m_lastReading.ResetSpectrum();
    m_lastReading = CColor(argyllReading.XYZ[0], argyllReading.XYZ[1], argyllReading.XYZ[2]);
    if(argyllReading.sp.spec_n > 0)
    {
        int shortWavelength((int)(argyllReading.sp.spec_wl_short + 0.5));
        int longWavelength((int)(argyllReading.sp.spec_wl_long + 0.5));
        int bandWidth((int)((argyllReading.sp.spec_wl_long - argyllReading.sp.spec_wl_short) / (double)argyllReading.sp.spec_n + 0.5));
        CSpectrum spectrum(argyllReading.sp.spec_n, shortWavelength, longWavelength, bandWidth, argyllReading.sp.spec);
        m_lastReading.SetSpectrum(spectrum);
    }
    return READY;
}

ArgyllMeterWrapper::eMeterState ArgyllMeterWrapper::calibrate()
{
    checkMeterIsInitialized();
    m_calibrationMessage[0] = '\0';
    inst_cal_type calType(inst_calt_all);
    inst_code instCode = m_meter->calibrate(m_meter, &calType, (inst_cal_cond*)&m_nextCalibration, 0);
    if(isInstCodeReason(instCode, inst_cal_setup))
    {
        // special case for colormunki when calibrating the
        // error is a setup one if the meter is in wrong position
        if(m_meterType == instColorMunki && instCode == (inst_code)0xf42)
        {
            return INCORRECT_POSITION;
        }
        else
        {
            return NEEDS_MANUAL_CALIBRATION;
        }
    }
    if(instCode == inst_wrong_config)
    {
        return INCORRECT_POSITION;
    }
    if(instCode != inst_ok)
    {
        throw std::logic_error("Calibration failed");
    }
    return READY;
}

std::string ArgyllMeterWrapper::getCalibrationInstructions()
{
    checkMeterIsInitialized();
    inst_code instCode(inst_ok);
    if(m_nextCalibration == 0)
    {
        inst_cal_type calType(inst_calt_all);
        instCode = m_meter->calibrate(m_meter, &calType, (inst_cal_cond*)&m_nextCalibration, 0);
        if(instCode == inst_ok || isInstCodeReason(instCode, inst_unsupported))
        {
            // we don't need to do anything
            // and we are now calibrated
            return "";
        }
        if(!isInstCodeReason(instCode, inst_cal_setup))
        {
            throw std::logic_error("Automatic calibration failed");
        }
        // otherwise drop through here
    }
    switch(m_nextCalibration)
    {
        case inst_calc_none:
            return "No particular calibration setup or unknown";
        case inst_calc_uop_ref_white:
            return "user operated reflective white calibration";
        case inst_calc_uop_trans_white:
            return "user operated tranmissive white calibration";
        case inst_calc_uop_trans_dark:
            return "user operated tranmissive dark calibration";
        case inst_calc_uop_mask:
            return "user operated calibration mask";
        case inst_calc_man_ref_white:
            return "place instrument on reflective white reference";
        case inst_calc_man_ref_whitek:
            return "click instrument on reflective white reference";
        case inst_calc_man_ref_dark:
            return "place instrument in dark not close to anything";
        case inst_calc_man_em_dark:
            return "place cap on instrument put on dark surface or white ref.";
        case inst_calc_man_cal_smode:
            return "Put instrument sensor in calibration position";
        case inst_calc_man_trans_white:
            return "place instrument on transmissive white reference";
        case inst_calc_man_trans_dark:
            return "place instrument on transmissive dark reference";
        case inst_calc_man_man_mask:
            return "user configured calibration mask";
        case inst_calc_emis_white:
            return "Provide a white display test patch";
        case inst_calc_emis_grey:
            return "Provide a grey display test patch";
        case inst_calc_emis_grey_darker:
            return "Provide a darker grey display test patch";
        case inst_calc_emis_grey_ligher:
            return "Provide a darker grey display test patch";
        case inst_calc_emis_mask:
            return "Display provided reference patch";
        case inst_calc_change_filter:
            return std::string("Filter needs changing on device - ") + m_calibrationMessage;
        case inst_calc_message:
            return m_calibrationMessage;
    }
    return "Unknown state";
}

void ArgyllMeterWrapper::checkMeterIsInitialized()
{
    if(!m_meter)
    {
        throw std::logic_error("Meter not initialized");
    }
    if(!m_meter->inited)
    {
        std::string errorDescription;
        if(!connectAndStartMeter(errorDescription, m_readingType))
        {
            throw std::logic_error(errorDescription);
        }
    }
}

std::string ArgyllMeterWrapper::getIncorrectPositionInstructions()
{
    return "Meter is in incorrect position";
}

void ArgyllMeterWrapper::setHiResMode(bool enableHiRes)
{
    checkMeterIsInitialized();
    // only suported on i1Pro and colormunki (photo not display)
    // but just do nothing otherwise
    if(m_meterType == instI1Pro || m_meterType == instColorMunki)
    {
        m_meter->get_set_opt(m_meter, enableHiRes?inst_opt_highres:inst_opt_stdres);
    }
}

bool ArgyllMeterWrapper::doesSupportHiRes() const
{
    return (m_meterType == instI1Pro || m_meterType == instColorMunki);
}


std::string ArgyllMeterWrapper::getMeterName() const
{
    return inst_name((instType)m_meterType);
}


bool ArgyllMeterWrapper::isMeterStillValid() const
{
    return m_meter && m_meter->icom;
}

ArgyllMeterWrapper::ArgyllMeterWrappers ArgyllMeterWrapper::getDetectedMeters(std::string& errorMessage)
{
    return ArgyllMeters::getInstance().getDetectedMeters(errorMessage);
}

bool ArgyllMeterWrapper::isColorimeter()
{
    checkMeterIsInitialized();
    inst_mode capabilities(inst_mode_none);
    inst2_capability capabilities2(inst2_none);
    inst3_capability capabilities3(inst3_none);
    m_meter->capabilities(m_meter, &capabilities, &capabilities2, &capabilities3);
    return !IMODETST(capabilities, inst_mode_spectral);
}



bool ArgyllMeterWrapper::doesMeterSupportSpectralSamples()
{
    checkMeterIsInitialized();
    inst_mode capabilities(inst_mode_none);
    inst2_capability capabilities2(inst2_none);
    inst3_capability capabilities3(inst3_none);
    m_meter->capabilities(m_meter, &capabilities, &capabilities2, &capabilities3);
    return IMODETST(capabilities2, inst2_ccss);
}

bool ArgyllMeterWrapper::loadSpectralSample(const SpectralSample &sample)
{
    if (!doesMeterSupportSpectralSamples())
    {
        throw std::logic_error("Instrument doesn't have Colorimeter Calibration Spectral Sample capability");
    }

    if (m_SampleDescription == sample.getDescription())
    {
        // We're already loaded
        return true;
    }
    
    inst_code instCode = m_meter->col_cal_spec_set(m_meter, sample.getCCSS()->samples, sample.getCCSS()->no_samp);
    if (instCode != inst_ok) 
    {
        std::string errorMessage("Setting Colorimeter Calibration Spectral Samples failed with error :'");
        errorMessage += m_meter->inst_interp_error(m_meter, instCode);
        errorMessage += "' (";
        errorMessage += m_meter->interp_error(m_meter, instCode);
        errorMessage += ")";
        throw std::logic_error(errorMessage);
    }

    // Keep a copy of the loaded sample description so we don't reload it unnecessarily
    m_SampleDescription = sample.getDescription();
    return true;
}

const std::string& ArgyllMeterWrapper::currentSpectralSampleDescription()
{
    return m_SampleDescription;
}

void ArgyllMeterWrapper::resetSpectralSample()
{
    // reset the current description
    m_SampleDescription.clear();

    inst_code instCode = m_meter->col_cal_spec_set(m_meter, 0, 0);
    if (instCode != inst_ok) 
    {
        std::string errorMessage("Resetting Colorimeter Calibration Spectral Samples failed with error :'");
        errorMessage += m_meter->inst_interp_error(m_meter, instCode);
        errorMessage += "' (";
        errorMessage += m_meter->interp_error(m_meter, instCode);
        errorMessage += ")";
        throw std::logic_error(errorMessage);
    }
}<|MERGE_RESOLUTION|>--- conflicted
+++ resolved
@@ -81,8 +81,8 @@
             m_ComPaths(0)
         {
             // technically we're supposed to call libusb_init() before calling any routines in libusb
-			// reinserted to prevent exception in io.c
-			libusb_init(0);
+            // reinserted to prevent exception in io.c
+            libusb_init(0);
         }
         ~ArgyllMeters()
         {
@@ -91,16 +91,12 @@
                 delete m_meters[i];
             }
             m_meters.clear();
-<<<<<<< HEAD
             if(m_ComPaths)
             {
                 m_ComPaths->del(m_ComPaths);
             }
-=======
             // good as place as any to clear up usb
             libusb_exit(NULL);
-            
->>>>>>> 1b94969b
         }
     public:
         static ArgyllMeters& getInstance()
@@ -124,34 +120,7 @@
             {
                 if (m_ComPaths != 0)
                 {
-<<<<<<< HEAD
                     m_ComPaths->del(m_ComPaths);
-=======
-                    throw std::logic_error("Can't create new icoms");
-                }
-                icompath **paths;
-                if ((paths = icom->get_paths(icom)) != NULL)
-                {
-                    for (int i(0); paths[i] != NULL; ++i) 
-                    {
-                        // avoid COM ports for now until we work out how to handle 
-                        // them properly
-                        if(strncmp("COM", paths[i]->path, 3) != 0 && strncmp("com", paths[i]->path, 3) != 0)
-                        {
-                            // open the i1pro first until we work out how to handle the
-                            // driver path properly in icoms:no longer needed
-/*                            if(paths[i]->itype == instI1Pro)
-                            {
-                                pathsToUse.insert(pathsToUse.begin(), i + 1);
-                            }  
-                            else 
-                           {
-*/
-							pathsToUse.push_back(i + 1);
-//                           } 
-                        }
-                    }
->>>>>>> 1b94969b
                 }
 
                 m_ComPaths = new_icompaths(g_log);
