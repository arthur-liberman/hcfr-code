--- conflicted
+++ resolved
@@ -49,6 +49,7 @@
 
 #if defined(NT)
 #include <setupapi.h>
+#define strdup _strdup
 #endif
 
 #if defined(UNIX) && !defined(__APPLE__)
@@ -133,7 +134,7 @@
 		PSP_DEVICE_INTERFACE_DETAIL_DATA pdidd = (PSP_DEVICE_INTERFACE_DETAIL_DATA)buf;
 		SP_DEVINFO_DATA dinfod;
 		int i;
-		unsigned short VendorID = 0, ProductID = 0;
+		unsigned short VendorID, ProductID;
 	
 		/* Make sure we've dynamically linked */
 		if (setup_dyn_calls() == 0) {
@@ -270,73 +271,48 @@
 		/* Find all the matching HID devices */
 		for (;;) {
 			io_object_t ioob;						/* HID object found */
-			CFNumberRef vref, pref;					/* HID Vendor and Product ID propeties */
+		    CFMutableDictionaryRef hidprops = 0;	/* HID Device properties */
+			CFNumberRef vref, pref;
 			unsigned int vid = 0, pid = 0;
-			instType itype;
 
 		    if ((ioob = IOIteratorNext(mit)) == 0)
 				break;
 
-			/* Get the two properies we need. [ Doing IORegistryEntryCreateCFProperty() is much faster */
-			/* than IORegistryEntryCreateCFProperties() in some cases.] */
-			if ((vref = IORegistryEntryCreateCFProperty(ioob, CFSTR(kIOHIDVendorIDKey),
-			                                         kCFAllocatorDefault,kNilOptions)) != 0) {
+			/* Get the devices vid and pid */
+			if (IORegistryEntryCreateCFProperties(ioob, &hidprops,
+					kCFAllocatorDefault, kNilOptions) != KERN_SUCCESS || hidprops == 0)
+				goto continue1;
+
+			if ((vref = CFDictionaryGetValue(hidprops, CFSTR(kIOHIDVendorIDKey))) != 0) {
 				CFNumberGetValue(vref, kCFNumberIntType, &vid);
-<<<<<<< HEAD
-			    CFRelease(vref);
-=======
->>>>>>> d9aa11d9
-			}
-			if ((pref = IORegistryEntryCreateCFProperty(ioob, CFSTR(kIOHIDProductIDKey),
-			                                         kCFAllocatorDefault,kNilOptions)) != 0) {
+			}
+			if ((pref = CFDictionaryGetValue(hidprops, CFSTR(kIOHIDProductIDKey))) != 0) {
 				CFNumberGetValue(pref, kCFNumberIntType, &pid);
-<<<<<<< HEAD
-			    CFRelease(pref);
-			}
-=======
 			}
 
 			CFRelease(hidprops);		// Wont crash if you don't free individual dictionary items that are owned by the dictionary
 			hidprops = NULL;
->>>>>>> d9aa11d9
 
 			/* If it's a device we're looking for */
-			if ((itype = inst_usb_match(vid, pid)) != instUnknown) {
-				char pname[400];
-				if (p->debug) fprintf(stderr,"found HID device '%s' that we're looking for\n",inst_name(itype));
-
-				/* Create human readable path/identification */
-				/* (There seems to be no easy way of creating an interface no, without */
-				/*  heroic efforts looking through the IO registry, so don't try.) */
-				sprintf(pname,"hid: (%s)", inst_name(itype));
-		
-				/* Add the path to the list */
-				if (p->paths == NULL) {
-					if ((p->paths = (icompath **)calloc(sizeof(icompath *), 1 + 1)) == NULL)
-						error("icoms: calloc failed!");
-				} else {
-					if ((p->paths = (icompath **)realloc(p->paths,
-					                     sizeof(icompath *) * (p->npaths + 2))) == NULL)
-						error("icoms: realloc failed!");
-					p->paths[p->npaths+1] = NULL;
-				}
-				if ((p->paths[p->npaths] = calloc(sizeof(icompath), 1)) == NULL)
-					error("icoms: calloc failed!");
-				p->paths[p->npaths]->vid = vid;
-				p->paths[p->npaths]->pid = pid;
-				p->paths[p->npaths]->dev = NULL;		/* Make sure it's NULL */
-				if ((p->paths[p->npaths]->hev = (hid_device *)calloc(sizeof(hid_device), 1))
-				                                                                     == NULL)
-					error("icoms: calloc failed!");
-				p->paths[p->npaths]->hev->ioob = ioob;
-				ioob = 0;			/* Don't release it */
-				p->paths[p->npaths]->itype = itype;
-				if ((p->paths[p->npaths]->path = strdup(pname)) == NULL)
-					error("icoms: strdup failed!");
-				p->npaths++;
-				p->paths[p->npaths] = NULL;
-			}
-			if (ioob != 0)		/* If we haven't kept it */
+			if (inst_usb_match(vid, pid) != instUnknown) {
+				int i;
+				for (i = 0; i < p->npaths; i++) {	/* Locate it in the current list */
+					if (p->paths[i]->dev != NULL
+					 && p->paths[i]->vid == vid && p->paths[i]->pid == pid) {
+
+						if ((p->paths[i]->hev = (hid_device *)calloc(sizeof(hid_device), 1)) == NULL)
+							error("icoms: calloc failed!");
+
+						p->paths[i]->hev->ioob = ioob;
+						usb_del_usb_device(p->paths[i]->dev);	/* Done with this */
+						p->paths[i]->dev = NULL;	/* (Points to libusb allocation) */
+						ioob = 0;
+						break;
+					}
+				}
+			}
+		continue1:
+			if (ioob != 0)
 			    IOObjectRelease(ioob);		/* Release found object */
 		}
 	    IOObjectRelease(mit);			/* Release the itterator */
@@ -505,7 +481,7 @@
 
 	if (port >= 1) {
 		if (p->is_open && port != p->port) {	/* If port number changes */
-			p->close_port(p);
+			icoms_close_port(p);
 		}
 	}
 
@@ -622,12 +598,7 @@
 IOReturn result,
 void *refcon,
 void *sender,
-#if __MAC_OS_X_VERSION_MAX_ALLOWED >= 1050
-uint32_t size
-#else
-UInt32 size
-#endif
-) {
+uint32_t size) {
 	icoms *p = (icoms *)target;
 
 //printf("\n~1 callback called with size %d, result 0x%x\n",size,result);
@@ -892,7 +863,7 @@
 	if (p->debug) fprintf(stderr,"icoms: About to set hid port characteristics\n");
 
 	if (p->is_open) 
-		p->close_port(p);
+		icoms_close_port(p);
 
 	if (p->is_hid_portno(p, port) != instUnknown) {
 
@@ -916,8 +887,6 @@
 ) {
 	p->is_hid_portno  = hid_is_hid_portno;
 	p->set_hid_port   = icoms_set_hid_port;
-	p->hid_read_th    = icoms_hid_read_th;
-	p->hid_write_th   = icoms_hid_write_th;
 	p->hid_read       = icoms_hid_read;
 	p->hid_write      = icoms_hid_write;
 
