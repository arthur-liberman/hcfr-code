--- conflicted
+++ resolved
@@ -945,13 +945,10 @@
 			m->mmode = mmode;
 			m->spec_en = spec_en ? 1 : 0;
 			return I1PRO_OK;
-<<<<<<< HEAD
+		case i1p_no_modes:
+			return I1PRO_INT_ILLEGALMODE;
 		default:
 			break;
-=======
-		case i1p_no_modes:
-			return I1PRO_INT_ILLEGALMODE;
->>>>>>> d9aa11d9
 	}
 	return I1PRO_INT_ILLEGALMODE;
 }
