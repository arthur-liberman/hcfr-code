--- conflicted
+++ resolved
@@ -1462,11 +1462,8 @@
 	icoms *p,
 	void *hcancel
 ) {
-<<<<<<< HEAD
 	int rv = 0;
-=======
 	int rv = -1;
->>>>>>> d9aa11d9
 #ifdef USE_LIBUSB1
 	if (hcancel != NULL)
 		rv = libusb_cancel_transfer((struct libusb_transfer *)hcancel);
