--- conflicted
+++ resolved
@@ -872,13 +872,10 @@
 			m->mmode = mmode;
 			m->spec_en = spec_en ? 1 : 0;
 			return MUNKI_OK;
-<<<<<<< HEAD
+		case mk_no_modes:
+			return MUNKI_INT_ILLEGALMODE;
 		default:
 			break;
-=======
-		case mk_no_modes:
-			return MUNKI_INT_ILLEGALMODE;
->>>>>>> d9aa11d9
 	}
 	return MUNKI_INT_ILLEGALMODE;
 }
