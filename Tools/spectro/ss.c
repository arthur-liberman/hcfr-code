--- conflicted
+++ resolved
@@ -1925,13 +1925,10 @@
 			case inst_opt_filter_Custom:
 				p->filt = ss_aft_CustomFilter;
 				return inst_ok;
-<<<<<<< HEAD
+			case inst_opt_filter_unknown:
+				return inst_unsupported;
 			default:
 				break;
-=======
-			case inst_opt_filter_unknown:
-				return inst_unsupported;
->>>>>>> d9aa11d9
 		}
 		return inst_unsupported;
 	}
